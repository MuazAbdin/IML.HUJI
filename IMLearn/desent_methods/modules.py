import numpy as np
from copy import deepcopy
from IMLearn import BaseModule


class L2(BaseModule):
    """
    Class representing the L2 module

    Represents the function: f(w)=||w||^2_2
    """

    def __init__(self, weights: np.ndarray = None):
        """
        Initialize a module instance

        Parameters:
        ----------
        weights: np.ndarray, default=None
            Initial value of weights
        """
        super().__init__(weights)

    def compute_output(self, **kwargs) -> np.ndarray:
        """
        Compute the output value of the L2 function at point self.weights

        Parameters
        ----------
        kwargs:
            No additional arguments are expected

        Returns
        -------
        output: ndarray of shape (1,)
            Value of function at point self.weights
        """
        # return np.sum(self.weights ** 2)
        return np.linalg.norm(self.weights) ** 2

    def compute_jacobian(self, **kwargs) -> np.ndarray:
        """
        Compute L2 derivative with respect to self.weights at point self.weights

        Parameters
        ----------
        kwargs:
            No additional arguments are expected

        Returns
        -------
        output: ndarray of shape (n_in,)
            L2 derivative with respect to self.weights at point self.weights
        """
        return 2 * self.weights


class L1(BaseModule):
    def __init__(self, weights: np.ndarray = None):
        """
        Initialize a module instance

        Parameters:
        ----------
        weights: np.ndarray, default=None
            Initial value of weights
        """
        super().__init__(weights)

    def compute_output(self, **kwargs) -> np.ndarray:
        """
        Compute the output value of the L1 function at point self.weights

        Parameters
        ----------
        kwargs:
            No additional arguments are expected

        Returns
        -------
        output: ndarray of shape (1,)
            Value of function at point self.weights
        """
        return np.sum(np.abs(self.weights))

    def compute_jacobian(self, **kwargs) -> np.ndarray:
        """
        Compute L1 derivative with respect to self.weights at point self.weights

        Parameters
        ----------
        kwargs:
            No additional arguments are expected

        Returns
        -------
        output: ndarray of shape (n_in,)
            L1 derivative with respect to self.weights at point self.weights
        """
        return np.where(self.weights == 0, np.random.uniform(-1, 1), np.sign(self.weights))


class LogisticModule(BaseModule):
    """
    Class representing the logistic regression objective function

    Represents the function: f(w) = - (1/m) sum_i^m[y*<x_i,w> - log(1+exp(<x_i,w>))]
    """

    def __init__(self, weights: np.ndarray = None):
        """
        Initialize a logistic regression module instance

        Parameters:
        ----------
        weights: np.ndarray, default=None
            Initial value of weights
        """
        super().__init__(weights)

    def compute_output(self, X: np.ndarray, y: np.ndarray, **kwargs) -> np.ndarray:
        """
        Compute the output value of the logistic regression objective function at point self.weights

        Parameters
        ----------
        X: ndarray of shape (n_samples, n_features)
            Design matrix to use when computing objective

        y: ndarray of shape(n_samples,)
            Binary labels of samples to use when computing objective

        Returns
        -------
        output: ndarray of shape (1,)
            Value of function at point self.weights
        """
        n_samples = X.shape[0]
        val = np.sum((y * (X @ self.weights) - np.log(1 + np.exp(X @ self.weights))))
        return -1 * val / n_samples

    def compute_jacobian(self, X: np.ndarray, y: np.ndarray, **kwargs) -> np.ndarray:
        """
        Compute the gradient of the logistic regression objective function at point self.weights

        Parameters
        ----------
        X: ndarray of shape (n_samples, n_features)
            Design matrix to use when computing objective

        y: ndarray of shape(n_samples,)
            Binary labels of samples to use when computing objective

        Returns
        -------
        output: ndarray of shape (n_features,)
            Derivative of function with respect to self.weights at point self.weights
        """
        n_samples = X.shape[0]
        sigmoid = 1 / (1 + np.exp(-1 * (X @ self.weights)))
        val = X.T @ (sigmoid - y)
        return val / n_samples


class RegularizedModule(BaseModule):
    """
    Class representing a general regularized objective function of the format:
                                    f(w) = F(w) + lambda*R(w)
    for F(w) being some fidelity function, R(w) some regularization function and lambda
    the regularization parameter
    """

    def __init__(self,
                 fidelity_module: BaseModule,
                 regularization_module: BaseModule,
                 lam: float = 1.,
                 weights: np.ndarray = None,
                 include_intercept: bool = True):
        """
        Initialize a regularized objective module instance

        Parameters:
        -----------
        fidelity_module: BaseModule
            Module to be used as a fidelity term

        regularization_module: BaseModule
            Module to be used as a regularization term

        lam: float, default=1
            Value of regularization parameter

        weights: np.ndarray, default=None
            Initial value of weights

        include_intercept: bool default=True
            Should fidelity term (and not regularization term) include an intercept or not
        """
        super().__init__()
        self.fidelity_module_ = fidelity_module
        self.regularization_module_ = regularization_module
        self.lam_ = lam
        self.include_intercept_ = include_intercept
<<<<<<< HEAD
        if weights is not None:
            self.weights = weights
            # self.weights(weights)
=======

        if weights is not None:
            self.weights = weights
>>>>>>> 41a44e7d

    def compute_output(self, **kwargs) -> np.ndarray:
        """
        Compute the output value of the regularized objective function at point self.weights

        Parameters
        ----------
        kwargs:
            No additional arguments are expected

        Returns
        -------
        output: ndarray of shape (1,)
            Value of function at point self.weights
        """
        return self.fidelity_module_.compute_output(**kwargs) + \
               self.lam_ * self.regularization_module_.compute_output(**kwargs)

    def compute_jacobian(self, **kwargs) -> np.ndarray:
        """
        Compute module derivative with respect to self.weights at point self.weights

        Parameters
        ----------
        kwargs:
            No additional arguments are expected

        Returns
        -------
        output: ndarray of shape (n_in,)
            Derivative with respect to self.weights at point self.weights
        """
        reg = self.regularization_module_.compute_jacobian(**kwargs)
        if self.include_intercept_:
            reg = np.r_[0., reg]
        return self.fidelity_module_.compute_jacobian(**kwargs) + \
               self.lam_ * reg

    @property
    def weights(self):
        """
        Wrapper property to retrieve module parameter

        Returns
        -------
        weights: ndarray of shape (n_in, n_out)
        """
        return super().weights
        # return self.weights

    @weights.setter
    def weights(self, weights: np.ndarray) -> None:
        """
        Setter function for module parameters

        In case self.include_intercept_ is set to True, weights[0] is regarded as the intercept
        and is not passed to the regularization module

        Parameters
        ----------
        weights: ndarray of shape (n_in, n_out)
            Weights to set for module
        """
        self.weights_ = weights
        # super().weights_ = weights
        self.fidelity_module_.weights = deepcopy(self.weights)
        if self.include_intercept_:
            self.regularization_module_.weights = deepcopy(self.weights[1:])
        else:
            self.regularization_module_.weights = deepcopy(self.weights)
<|MERGE_RESOLUTION|>--- conflicted
+++ resolved
@@ -201,15 +201,8 @@
         self.regularization_module_ = regularization_module
         self.lam_ = lam
         self.include_intercept_ = include_intercept
-<<<<<<< HEAD
         if weights is not None:
             self.weights = weights
-            # self.weights(weights)
-=======
-
-        if weights is not None:
-            self.weights = weights
->>>>>>> 41a44e7d
 
     def compute_output(self, **kwargs) -> np.ndarray:
         """
